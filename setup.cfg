# Setuputils package metadata file
# https://setuptools.readthedocs.io/en/latest/setuptools.html#configuring-setup-using-setup-cfg-files

[metadata]
name = ytdl2rss
# Human "friendly" project name for sphinx and other non-setup uses
friendly_name = ytdl2rss
version = attr: ytdl2rss.__version__
description = Create podcast RSS from youtube-dl info JSON.
long_description = file: README.rst
# Note: license is only needed for deviations/exceptions to License classifier
# https://packaging.python.org/guides/distributing-packages-using-setuptools/?highlight=keywords#license
# Is also printed by `./setup.py --license`.  Match classifier where possible.
license = CC0 1.0 Universal (CC0 1.0) Public Domain Dedication
license_file = LICENSE.txt
author = Kevin Locke
author_email = kevin@kevinlocke.name
# Copyright statement for sphinx and other non-setup uses
copyright = Copyright 2019-2020 Kevin Locke <kevin@kevinlocke.name>
url = https://github.com/kevinoid/ytdl2rss
# Project URLs for specific purposes
# https://packaging.python.org/guides/distributing-packages-using-setuptools/?highlight=keywords#project-urls
project_urls =
    Source = https://github.com/kevinoid/ytdl2rss
    Tracker = https://github.com/kevinoid/ytdl2rss/issues
# From PyPI classifiers list: https://pypi.org/classifiers/
classifiers =
    Development Status :: 3 - Alpha
    Environment :: Console
    License :: Public Domain
    Operating System :: OS Independent
    Programming Language :: Python
    Programming Language :: Python :: 2
    Programming Language :: Python :: 2.7
    Programming Language :: Python :: 3
    Programming Language :: Python :: 3.5
    Programming Language :: Python :: 3.6
    Programming Language :: Python :: 3.7
    Programming Language :: Python :: 3.8
<<<<<<< HEAD
    Topic :: Multimedia :: Sound/Audio
    Topic :: Multimedia :: Video
=======
    Programming Language :: Python :: 3.9
    Topic :: Software Development
>>>>>>> a979009b
# (Optional) Additional keywords used to assist searching.
keywords = podcast rss youtube youtube-dl

[options]
zip_safe = True
package_dir =
    = src
# Use packages for directories, py_modules for single-file modules
# See https://packaging.python.org/guides/distributing-packages-using-setuptools/#packages
py_modules = ytdl2rss
# packages = find:
# Generate a CLI script for a named entry point
console_scripts =
<<<<<<< HEAD
    ytdl2rss = ytdl2rss:main
# Note: install_requires and tests_require from requirements*.in by setup.py
=======
    packagename = packagename:main
# Note: install_requires and tests_require from requirements/*.in by setup.py
>>>>>>> a979009b

[options.packages.find]
exclude =
    tests
where = src

[bdist_wheel]
universal = true

[aliases]
test = pytest

[coverage:run]
branch = True
omit =
    docs/*
    setup.py
    tests/*
    .vulture/*

[flake8]
exclude =
    *.egg,
    .eggs,
    .git,
    .tox,
    .venv,
    .vulture,
    __pycache__,
    dist,
ignore =
    # Unknown interpreted text role
    # Enable after https://github.com/peterjc/flake8-rst-docstrings/issues/7 fix
    RST304,
    # Line break before binary operator
    W503,
max-line-length = 80
per-file-ignores =
    test_*.py:D101,D102,D103,D105,D107

<<<<<<< HEAD
[isort]
known_first_party = ytdl2rss
# __init__.py is ignored by default.  Un-ignore it.
# See https://github.com/timothycrosley/isort/issues/690
not_skip = __init__.py
# For compatibility with black (from black README.md)
force_grid_wrap = 0
include_trailing_comma = True
line_length = 80
multi_line_output = 3
use_parentheses = True

=======
>>>>>>> a979009b
[pycodestyle]
max_line_length = 80

[pydocstyle]
# Configuration when using the pydocstyle tool.
# Several errors are ignored by default pep257 convention:
# https://github.com/PyCQA/pydocstyle/blob/3.0.0/src/pydocstyle/violations.py#L242-L244
add_select = D
add_ignore = D203,D212

<<<<<<< HEAD
[tool:pytest]
addopts = --cov=ytdl2rss

=======
>>>>>>> a979009b
# vim: set ft=dosini :<|MERGE_RESOLUTION|>--- conflicted
+++ resolved
@@ -37,13 +37,9 @@
     Programming Language :: Python :: 3.6
     Programming Language :: Python :: 3.7
     Programming Language :: Python :: 3.8
-<<<<<<< HEAD
+    Programming Language :: Python :: 3.9
     Topic :: Multimedia :: Sound/Audio
     Topic :: Multimedia :: Video
-=======
-    Programming Language :: Python :: 3.9
-    Topic :: Software Development
->>>>>>> a979009b
 # (Optional) Additional keywords used to assist searching.
 keywords = podcast rss youtube youtube-dl
 
@@ -57,13 +53,8 @@
 # packages = find:
 # Generate a CLI script for a named entry point
 console_scripts =
-<<<<<<< HEAD
     ytdl2rss = ytdl2rss:main
-# Note: install_requires and tests_require from requirements*.in by setup.py
-=======
-    packagename = packagename:main
 # Note: install_requires and tests_require from requirements/*.in by setup.py
->>>>>>> a979009b
 
 [options.packages.find]
 exclude =
@@ -104,21 +95,6 @@
 per-file-ignores =
     test_*.py:D101,D102,D103,D105,D107
 
-<<<<<<< HEAD
-[isort]
-known_first_party = ytdl2rss
-# __init__.py is ignored by default.  Un-ignore it.
-# See https://github.com/timothycrosley/isort/issues/690
-not_skip = __init__.py
-# For compatibility with black (from black README.md)
-force_grid_wrap = 0
-include_trailing_comma = True
-line_length = 80
-multi_line_output = 3
-use_parentheses = True
-
-=======
->>>>>>> a979009b
 [pycodestyle]
 max_line_length = 80
 
@@ -129,10 +105,4 @@
 add_select = D
 add_ignore = D203,D212
 
-<<<<<<< HEAD
-[tool:pytest]
-addopts = --cov=ytdl2rss
-
-=======
->>>>>>> a979009b
 # vim: set ft=dosini :