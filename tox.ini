--- conflicted
+++ resolved
@@ -13,14 +13,9 @@
 # Note: Can't use -r in deps with isolated_build = true.  Use commands_pre.
 # See https://github.com/tox-dev/tox/issues/1085
 # This is a hack which seems preferable to duplicating dependency package specs
-<<<<<<< HEAD
-commands_pre = pip install -rrequirements-test.in
-commands = pytest --cov={envsitepackagesdir}/ytdl2rss.py {posargs}
-=======
 commands_pre = pip install -rrequirements/test.in
 # Note: --cov= source in virtualenv <https://stackoverflow.com/a/59072005>
-commands = pytest --cov={envsitepackagesdir}/packagename {posargs}
->>>>>>> a979009b
+commands = pytest --cov={envsitepackagesdir}/ytdl2rss.py {posargs}
 
 [testenv:docs]
 commands_pre = pip install -rrequirements/docs.in
