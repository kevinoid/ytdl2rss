# tox configuration <https://tox.readthedocs.io/en/latest/config.html>
[tox]
envlist =
    docs,
    lint,
    py27,
    py35,
    py39,
    pypy,
    pypy3
isolated_build = true

[testenv]
# Note: Can't use -r in deps with isolated_build = true.  Use commands_pre.
# See https://github.com/tox-dev/tox/issues/1085
# This is a hack which seems preferable to duplicating dependency package specs
commands_pre = pip install -rrequirements/test.in
<<<<<<< HEAD
# Note: --cov= source in virtualenv <https://stackoverflow.com/a/59072005>
commands = pytest --cov={envsitepackagesdir}/ytdl2rss.py {posargs}
=======
# Note: --cov= source in tox virtualenv <https://stackoverflow.com/a/59072005>
# Note: If packagename.py is a file, use --cov=packagename since --cov= needs a
# dir (with __init__.py) or module name <https://stackoverflow.com/a/55338611>
commands = pytest --cov={envsitepackagesdir}/packagename {posargs}
>>>>>>> ca5284c9

[testenv:docs]
commands_pre = pip install -rrequirements/docs.in
commands =
    sphinx-apidoc -o docs/api src
    sphinx-build -nW -j auto docs docs/_build

[testenv:lint]
commands_pre =
    pip install -rrequirements/test.in -rrequirements/dev.in
commands =
    flake8
    pylint_runner
    bandit -f txt --exclude /.git/,/.tox/,/.venv/,/__pycache__/ -r .
    pyroma .
    vulture --exclude */docs/*,*/tests/*,*/.tox/*,*/.venv*/* .
    black --check --diff .

[testenv:pypy]
# Reinstall pip to work around https://bugs.debian.org/962654
# Use version 20.1.1 to work around https://github.com/pypa/pip/issues/8653
install_command = python tox_pip_install.py pip==20.1.1 {opts} {packages}

[testenv:pypy3]
# Reinstall pip to work around https://bugs.debian.org/962654
install_command = python tox_pip_install.py pip {opts} {packages}<|MERGE_RESOLUTION|>--- conflicted
+++ resolved
@@ -15,15 +15,10 @@
 # See https://github.com/tox-dev/tox/issues/1085
 # This is a hack which seems preferable to duplicating dependency package specs
 commands_pre = pip install -rrequirements/test.in
-<<<<<<< HEAD
-# Note: --cov= source in virtualenv <https://stackoverflow.com/a/59072005>
-commands = pytest --cov={envsitepackagesdir}/ytdl2rss.py {posargs}
-=======
 # Note: --cov= source in tox virtualenv <https://stackoverflow.com/a/59072005>
 # Note: If packagename.py is a file, use --cov=packagename since --cov= needs a
 # dir (with __init__.py) or module name <https://stackoverflow.com/a/55338611>
-commands = pytest --cov={envsitepackagesdir}/packagename {posargs}
->>>>>>> ca5284c9
+commands = pytest --cov={envsitepackagesdir}/ytdl2rss.py {posargs}
 
 [testenv:docs]
 commands_pre = pip install -rrequirements/docs.in
